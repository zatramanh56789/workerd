--- conflicted
+++ resolved
@@ -121,19 +121,6 @@
     ],
 )
 
-<<<<<<< HEAD
-wd_cc_library(
-    name = "autogate",
-    srcs = ["autogate.c++"],
-    hdrs = ["autogate.h"],
-    visibility = ["//visibility:public"],
-    deps = ["@capnp-cpp//src/kj:kj", ":workerd_capnp", "//src/workerd/util:sentry"],
-)
-
-exports_files(["autogate.h"])
-
-=======
->>>>>>> eb15f2a1
 [kj_test(
     src = f,
     deps = [
